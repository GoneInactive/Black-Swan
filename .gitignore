--- conflicted
+++ resolved
@@ -54,9 +54,4 @@
 
 # Git hooks backup files (optional)
 .git/hooks/*.sample
-<<<<<<< HEAD
-test.bat
-config/config.yaml
-=======
-test.bat
->>>>>>> 4bd078c8
+test.bat