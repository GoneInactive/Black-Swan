# Bytecode / Python cache
__pycache__/
*.py[cod]
*.pyo
*.pyd
*.so

# Jupyter and IPython
.ipynb_checkpoints/

# Environment + dependencies
env/
venv/
*.env
.env
.env.*

# macOS / Linux / Windows
.DS_Store
Thumbs.db

# Logs / dumps / runtime files
*.log
*.pid
*.sqlite3
*.db

# Config and credentials
config/config.yaml
config/secrets.yaml
*.key
*.pem

# VSCode + IDEs
.vscode/
.idea/

# DearPyGUI UI state (if saved)
*.ini

# Test artifacts
tests/__pycache__/
*.pytest_cache/

# Personal notebooks / scratch files
sandbox/
*.ipynb

# Plot images or output files
plots/
*.png
*.jpg
*.csv

# Git hooks backup files (optional)
.git/hooks/*.sample
<<<<<<< HEAD
test.bat
=======
*.bat
>>>>>>> 36efe2c4
<|MERGE_RESOLUTION|>--- conflicted
+++ resolved
@@ -53,9 +53,4 @@
 *.csv
 
 # Git hooks backup files (optional)
-.git/hooks/*.sample
-<<<<<<< HEAD
-test.bat
-=======
-*.bat
->>>>>>> 36efe2c4
+.git/hooks/*.sample