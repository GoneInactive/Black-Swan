--- conflicted
+++ resolved
@@ -1,12 +1,6 @@
 <img src="BS_logo.png" alt="drawing" width="200"> 
 
 # BlackSwan - A Kraken-Exclusive Crypto Trading Bot
-
-<<<<<<< HEAD
-Black Swan is a customizable trading strategy manager that lets you build, test, and run trading strategies using Python for strategy logic and Rust for fast, reliable market data from Kraken.
-=======
-BlackSwan is a modular crypto trading bot platform built exclusively for Kraken, designed to help traders navigate volatile markets and seize rare opportunities. Whether you're backtesting strategies or executing live trades, BlackSwan brings together strategy deployment, data analysis, and performance tracking in one flexible, streamlined system—built for serious crypto traders.
->>>>>>> db1b3160
 
 Together, Python and Rust combine to deliver a flexible yet powerful framework that supports both high-level strategy development and low-level system performance.
 
